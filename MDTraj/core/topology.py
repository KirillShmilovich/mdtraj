--- conflicted
+++ resolved
@@ -53,11 +53,7 @@
 import itertools
 from mdtraj.core import element as elem
 from mdtraj.core.residue_names import _PROTEIN_RESIDUES
-<<<<<<< HEAD
-=======
 from mdtraj.core.selection import parse_selection
-from mdtraj.core.element import Element # Necessary for atom_select docs
->>>>>>> cb2dd415
 import xml.etree.ElementTree as etree
 
 from mdtraj.utils import ilen, import_
@@ -781,32 +777,14 @@
         return _topology_from_subset(self, atom_indices)
 
 
-<<<<<<< HEAD
-    @property
-    def selection_parser(self):
-        if self._parser is None:
-            from mdtraj.core.selection import SelectionParser
-            self._parser = SelectionParser()
-        return self._parser
-
     def select_expression(self, select_string, top_name='top'):
-        sp = self.selection_parser
-        condition = sp.parse(select_string).mdtraj_condition
-
-        fmt_string = "[a.index for a in {top_name}.atoms if {condition}]"
-        fmt_dict = dict(top_name=top_name, condition=condition)
-        return fmt_string.format(**fmt_dict)
-
-    def select(self, select_string):
-        expr = self.select_expression(select_string, top_name='self')
-        return eval(expr)
-
-=======
+        return parse_selection(select_string).source
+
+
     def select(self, selection_string):
         filter_func = parse_selection(selection_string).expr
         indices = np.array([a.index for a in self.atoms if filter_func(a)])
         return indices
->>>>>>> cb2dd415
 
     def select_atom_indices(self, selection='minimal'):
         """Get the indices of biologically-relevant groups by name.
