# Copyright 2012 mdtraj developers
#
# This file is part of mdtraj
#
# mdtraj is free software: you can redistribute it and/or modify it under the
# terms of the GNU General Public License as published by the Free Software
# Foundation, either version 3 of the License, or (at your option) any later
# version.
#
# mdtraj is distributed in the hope that it will be useful, but WITHOUT ANY
# WARRANTY; without even the implied warranty of MERCHANTABILITY or FITNESS FOR
# A PARTICULAR PURPOSE. See the GNU General Public License for more details.
#
# You should have received a copy of the GNU General Public License along with
# mdtraj. If not, see http://www.gnu.org/licenses/.

"""
Test the cython binpos module

Note, this file cannot be located in the binpos subdirectory, because that
directory is not a python package (it has no __init__.py) and is thus tests
there are not discovered by nose
"""
import tempfile, os
<<<<<<< HEAD
from mdtraj import DCDTrajectoryFile
from mdtraj import binpos, io
=======
from mdtraj import BINPOSTrajectoryFile
from mdtraj import binpos, dcd, io
>>>>>>> 0f1ab55a
from mdtraj.testing import get_fn, eq, DocStringFormatTester
import numpy as np

TestDocstrings = DocStringFormatTester(binpos, error_on_none=True)


# frame0.binpos was generated from frame0.dcd using
# VMD. The binpos file has one more frame than the dcd file
# because VMD also saved the PDB coordinates
fn_binpos = get_fn('frame0.binpos')
fn_dcd = get_fn('frame0.dcd')

temp = tempfile.mkstemp(suffix='.binpos')[1]
def teardown_module(module):
    """remove the temporary file created by tests in this file
    this gets automatically called by nose"""
    os.unlink(temp)


<<<<<<< HEAD
def test_read_chunk1():
    xyz = binpos.read(fn_binpos)
    with DCDTrajectoryFile(fn_dcd) as f:
        xyz2 = f.read()[0]
=======
def test_read_0():
    with BINPOSTrajectoryFile(fn_binpos) as f:
        xyz = f.read()
    xyz2 = dcd.read(fn_dcd)[0]
>>>>>>> 0f1ab55a
    xyz3 = io.loadh(get_fn('frame0.binpos.h5'), 'xyz')

    yield lambda: eq(xyz[1:], xyz2)
    yield lambda: eq(xyz, xyz3)


<<<<<<< HEAD
def test_read_chunk10():
    xyz = binpos.read(fn_binpos, chunk=10)
    with DCDTrajectoryFile(fn_dcd) as f:
        xyz2 = f.read()[0]
=======
def test_read_1():
    with BINPOSTrajectoryFile(fn_binpos, chunk_size_multiplier=0.5) as f:
        xyz = f.read()
    xyz2 = dcd.read(fn_dcd)[0]
>>>>>>> 0f1ab55a
    xyz3 = io.loadh(get_fn('frame0.binpos.h5'), 'xyz')

    yield lambda: eq(xyz[1:], xyz2)
    yield lambda: eq(xyz, xyz3)


<<<<<<< HEAD
def test_read_chunk1000():
    xyz = binpos.read(fn_binpos, chunk=1000)
    with DCDTrajectoryFile(fn_dcd) as f:
        xyz2 = f.read()[0]
=======
def test_read_2():
    with BINPOSTrajectoryFile(fn_binpos, chunk_size_multiplier=10) as f:
        xyz = f.read()
    xyz2 = dcd.read(fn_dcd)[0]
>>>>>>> 0f1ab55a
    xyz3 = io.loadh(get_fn('frame0.binpos.h5'), 'xyz')

    yield lambda: eq(xyz[1:], xyz2)
    yield lambda: eq(xyz, xyz3)


def test_write_1():
    xyz = np.array(np.random.randn(500, 10, 3), dtype=np.float32)
    with BINPOSTrajectoryFile(temp, 'w') as f:
        f.write(xyz)


    xyz2 = BINPOSTrajectoryFile(temp).read()
    eq(xyz, xyz2)<|MERGE_RESOLUTION|>--- conflicted
+++ resolved
@@ -22,15 +22,11 @@
 there are not discovered by nose
 """
 import tempfile, os
-<<<<<<< HEAD
-from mdtraj import DCDTrajectoryFile
-from mdtraj import binpos, io
-=======
-from mdtraj import BINPOSTrajectoryFile
-from mdtraj import binpos, dcd, io
->>>>>>> 0f1ab55a
+import numpy as np
+
+from mdtraj import io, binpos
+from mdtraj import DCDTrajectoryFile, BINPOSTrajectoryFile
 from mdtraj.testing import get_fn, eq, DocStringFormatTester
-import numpy as np
 
 TestDocstrings = DocStringFormatTester(binpos, error_on_none=True)
 
@@ -47,52 +43,33 @@
     this gets automatically called by nose"""
     os.unlink(temp)
 
-
-<<<<<<< HEAD
-def test_read_chunk1():
-    xyz = binpos.read(fn_binpos)
-    with DCDTrajectoryFile(fn_dcd) as f:
-        xyz2 = f.read()[0]
-=======
 def test_read_0():
     with BINPOSTrajectoryFile(fn_binpos) as f:
         xyz = f.read()
-    xyz2 = dcd.read(fn_dcd)[0]
->>>>>>> 0f1ab55a
+    with DCDTrajectoryFile(fn_dcd) as f:
+        xyz2 = f.read()[0]
     xyz3 = io.loadh(get_fn('frame0.binpos.h5'), 'xyz')
 
     yield lambda: eq(xyz[1:], xyz2)
     yield lambda: eq(xyz, xyz3)
 
 
-<<<<<<< HEAD
-def test_read_chunk10():
-    xyz = binpos.read(fn_binpos, chunk=10)
-    with DCDTrajectoryFile(fn_dcd) as f:
-        xyz2 = f.read()[0]
-=======
 def test_read_1():
     with BINPOSTrajectoryFile(fn_binpos, chunk_size_multiplier=0.5) as f:
         xyz = f.read()
-    xyz2 = dcd.read(fn_dcd)[0]
->>>>>>> 0f1ab55a
+    with DCDTrajectoryFile(fn_dcd) as f:
+        xyz2 = f.read()[0]
     xyz3 = io.loadh(get_fn('frame0.binpos.h5'), 'xyz')
 
     yield lambda: eq(xyz[1:], xyz2)
     yield lambda: eq(xyz, xyz3)
 
 
-<<<<<<< HEAD
-def test_read_chunk1000():
-    xyz = binpos.read(fn_binpos, chunk=1000)
-    with DCDTrajectoryFile(fn_dcd) as f:
-        xyz2 = f.read()[0]
-=======
 def test_read_2():
     with BINPOSTrajectoryFile(fn_binpos, chunk_size_multiplier=10) as f:
         xyz = f.read()
-    xyz2 = dcd.read(fn_dcd)[0]
->>>>>>> 0f1ab55a
+    with DCDTrajectoryFile(fn_dcd) as f:
+        xyz2 = f.read()[0]
     xyz3 = io.loadh(get_fn('frame0.binpos.h5'), 'xyz')
 
     yield lambda: eq(xyz[1:], xyz2)
